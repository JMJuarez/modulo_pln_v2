--- conflicted
+++ resolved
@@ -1,470 +1,427 @@
-import numpy as np
-from typing import Dict, List, Tuple, Optional
-from sentence_transformers import SentenceTransformer
-from sklearn.metrics.pairwise import cosine_similarity
-from pathlib import Path
-import logging
-
-from .groups import get_all_phrases
-from .preprocess import preprocess_query, preprocess_phrases
-
-
-class ImprovedPhraseMatcher:
-    """
-    Versión mejorada del matcher con:
-    1. Modelo optimizado para español
-    2. Re-ranking en dos fases
-    3. Expansión de sinónimos
-    4. Ajuste de threshold por grupo
-    """
-
-    # Modelos disponibles ordenados por calidad para español
-    MODELS = {
-        "spanish_optimized": "hiiamsid/sentence_similarity_spanish_es",  # Mejor para español
-        "multilingual_advanced": "paraphrase-multilingual-mpnet-base-v2",  # Más potente
-        "multilingual_balanced": "paraphrase-multilingual-MiniLM-L12-v2",  # Balanceado
-        "current": "all-MiniLM-L6-v2"  # Actual
-    }
-
-    # Threshold adaptativo por grupo
-    GROUP_THRESHOLDS = {
-        "A": 0.70,  # Saludos: más flexible
-        "B": 0.65,  # Solicitudes: muy flexible
-        "C": 0.75   # Problemas: más estricto
-    }
-
-<<<<<<< HEAD
-    # Threshold para activar deletreo automático
-    # Umbral uniforme del 70% para todos los grupos
-    SPELL_OUT_THRESHOLDS = {
-        "A": 0.70,
-        "B": 0.70,
-        "C": 0.70
-=======
-    # Threshold para activar deletreo automático (muy cerca de GROUP_THRESHOLDS)
-    # Solo acepta coincidencias muy claras, cualquier cosa dudosa va a deletreo
-    SPELL_OUT_THRESHOLDS = {
-        "A": 0.68,  # Muy cerca de 0.70 - solo 2% margen
-        "B": 0.62,  # Muy cerca de 0.65 - solo 3% margen
-        "C": 0.72   # Muy cerca de 0.75 - solo 3% margen
->>>>>>> b0b6fe82
-    }
-
-    # Sinónimos para expansión de query
-    SYNONYMS = {
-        "ayuda": ["asistencia", "soporte", "apoyo"],
-        "problema": ["error", "fallo", "inconveniente", "issue"],
-        "quiero": ["deseo", "necesito", "requiero"],
-        "cambiar": ["modificar", "actualizar", "editar"],
-        "cancelar": ["eliminar", "borrar", "anular"],
-        "hola": ["saludos", "buenos días", "buenas"],
-        "gracias": ["agradecimiento", "muchas gracias", "te agradezco"],
-    }
-
-    def __init__(
-        self,
-        model_type: str = "multilingual_balanced",  # Mejor que el actual
-        cache_path: str = "data/embeddings_improved.npz",
-        use_reranking: bool = True,
-        use_synonym_expansion: bool = True
-    ):
-        """
-        Inicializa el matcher mejorado.
-
-        Args:
-            model_type: Tipo de modelo a usar (ver MODELS)
-            cache_path: Ruta para cachear los embeddings
-            use_reranking: Activar re-ranking en dos fases
-            use_synonym_expansion: Expandir query con sinónimos
-        """
-        self.model_name = self.MODELS.get(model_type, self.MODELS["current"])
-        self.cache_path = cache_path
-        self.use_reranking = use_reranking
-        self.use_synonym_expansion = use_synonym_expansion
-        self.model = None
-        self.grupos_embeddings = {}
-        self.grupos_frases = {}
-        self.grupos_centroids = {}
-        self.logger = logging.getLogger(__name__)
-
-        self.logger.info(f"Matcher mejorado usando modelo: {self.model_name}")
-
-    def _load_model(self):
-        """Carga el modelo de embeddings si no está cargado."""
-        if self.model is None:
-            self.logger.info(f"Cargando modelo mejorado: {self.model_name}")
-            self.model = SentenceTransformer(self.model_name)
-
-    def _expand_with_synonyms(self, query: str) -> List[str]:
-        """
-        Expande la query con sinónimos relevantes.
-
-        Args:
-            query: Query original
-
-        Returns:
-            Lista de queries expandidas
-        """
-        if not self.use_synonym_expansion:
-            return [query]
-
-        queries = [query]
-        words = query.lower().split()
-
-        for word in words:
-            if word in self.SYNONYMS:
-                for synonym in self.SYNONYMS[word]:
-                    expanded = query.lower().replace(word, synonym)
-                    queries.append(expanded)
-
-        return queries[:5]  # Limitar a 5 variaciones
-
-    def _load_or_compute_embeddings(self) -> Dict[str, np.ndarray]:
-        """
-        Carga embeddings desde cache o los computa si no existen.
-
-        Returns:
-            Diccionario con embeddings por grupo
-        """
-        cache_file = Path(self.cache_path)
-
-        # Intentar cargar desde cache
-        if cache_file.exists():
-            try:
-                self.logger.info("Cargando embeddings mejorados desde cache")
-                data = np.load(cache_file, allow_pickle=True)
-                embeddings_dict = {}
-                for key in data.files:
-                    embeddings_dict[key] = data[key]
-                return embeddings_dict
-            except Exception as e:
-                self.logger.warning(f"Error al cargar cache: {e}. Recomputando embeddings.")
-
-        # Computar embeddings
-        return self._compute_embeddings()
-
-    def _compute_embeddings(self) -> Dict[str, np.ndarray]:
-        """
-        Computa los embeddings para todas las frases.
-
-        Returns:
-            Diccionario con embeddings por grupo
-        """
-        self.logger.info("Computando embeddings mejorados para todas las frases")
-        self._load_model()
-
-        grupos = get_all_phrases()
-        embeddings_dict = {}
-
-        for grupo, frases in grupos.items():
-            frases_procesadas = preprocess_phrases(frases)
-            embeddings = self.model.encode(
-                frases_procesadas,
-                convert_to_numpy=True,
-                normalize_embeddings=True  # Normalizar para mejor similitud
-            )
-            embeddings_dict[grupo] = embeddings
-
-        # Guardar en cache
-        self._save_embeddings_cache(embeddings_dict)
-
-        return embeddings_dict
-
-    def _save_embeddings_cache(self, embeddings_dict: Dict[str, np.ndarray]):
-        """
-        Guarda los embeddings en cache.
-
-        Args:
-            embeddings_dict: Diccionario con embeddings por grupo
-        """
-        try:
-            cache_file = Path(self.cache_path)
-            cache_file.parent.mkdir(parents=True, exist_ok=True)
-            np.savez_compressed(cache_file, **embeddings_dict)
-            self.logger.info(f"Embeddings mejorados guardados en cache: {cache_file}")
-        except Exception as e:
-            self.logger.error(f"Error al guardar cache: {e}")
-
-    def _compute_centroids(self):
-        """Computa los centroides para cada grupo."""
-        self.grupos_centroids = {}
-        for grupo, embeddings in self.grupos_embeddings.items():
-            centroid = np.mean(embeddings, axis=0)
-            # Normalizar centroide
-            centroid = centroid / np.linalg.norm(centroid)
-            self.grupos_centroids[grupo] = centroid
-
-    def initialize(self):
-        """Inicializa el matcher cargando embeddings y computando centroides."""
-        self.logger.info("Inicializando PhraseMatcher mejorado")
-
-        # Cargar frases
-        self.grupos_frases = get_all_phrases()
-
-        # Cargar o computar embeddings
-        self.grupos_embeddings = self._load_or_compute_embeddings()
-
-        # Computar centroides
-        self._compute_centroids()
-
-        self.logger.info("PhraseMatcher mejorado inicializado correctamente")
-
-    def find_best_groups(self, query: str, top_k: int = 2) -> List[Tuple[str, float]]:
-        """
-        Encuentra los top-k grupos más similares usando centroides.
-
-        Args:
-            query: Consulta de entrada
-            top_k: Número de grupos a retornar
-
-        Returns:
-            Lista de tuplas (grupo, similitud)
-        """
-        if not self.grupos_centroids:
-            raise ValueError("Matcher no inicializado. Llama a initialize() primero.")
-
-        self._load_model()
-
-        # Obtener todas las frases para corrección
-        all_phrases = []
-        for frases in self.grupos_frases.values():
-            all_phrases.extend(frases)
-
-        # Preprocesar query
-        query_processed = preprocess_query(query, all_phrases)
-
-        # Expandir con sinónimos
-        queries = self._expand_with_synonyms(query_processed)
-
-        # Obtener embeddings de todas las variaciones
-        query_embeddings = self.model.encode(
-            queries,
-            convert_to_numpy=True,
-            normalize_embeddings=True
-        )
-
-        # Promediar embeddings de variaciones
-        query_embedding = np.mean(query_embeddings, axis=0)
-        query_embedding = query_embedding / np.linalg.norm(query_embedding)
-
-        # Calcular similitud con cada centroide
-        group_scores = []
-        for grupo, centroid in self.grupos_centroids.items():
-            similarity = cosine_similarity([query_embedding], [centroid])[0][0]
-            group_scores.append((grupo, similarity))
-
-        # Ordenar por similitud descendente
-        group_scores.sort(key=lambda x: x[1], reverse=True)
-
-        return group_scores[:top_k]
-
-    def find_most_similar_phrase_reranked(self, query: str) -> Tuple[str, str, float]:
-        """
-        Encuentra la frase más similar usando re-ranking en dos fases.
-
-        Args:
-            query: Consulta de entrada
-
-        Returns:
-            Tupla con (grupo, frase_más_similar, score_similitud)
-        """
-        # Fase 1: Encontrar top-2 grupos candidatos
-        top_groups = self.find_best_groups(query, top_k=2)
-
-        self._load_model()
-
-        # Obtener todas las frases para corrección
-        all_phrases = []
-        for frases in self.grupos_frases.values():
-            all_phrases.extend(frases)
-
-        # Preprocesar query
-        query_processed = preprocess_query(query, all_phrases)
-
-        # Obtener embedding del query
-        query_embedding = self.model.encode(
-            [query_processed],
-            convert_to_numpy=True,
-            normalize_embeddings=True
-        )[0]
-
-        best_group = None
-        best_phrase = None
-        best_similarity = -1.0
-
-        # Fase 2: Búsqueda fina en grupos candidatos
-        for grupo, group_score in top_groups:
-            embeddings = self.grupos_embeddings[grupo]
-            frases = self.grupos_frases[grupo]
-
-            # Calcular similitud con todas las frases del grupo
-            similarities = cosine_similarity([query_embedding], embeddings)[0]
-
-            # Encontrar la mejor similitud en este grupo
-            max_idx = np.argmax(similarities)
-            max_similarity = similarities[max_idx]
-
-            # Aplicar threshold adaptativo
-            threshold = self.GROUP_THRESHOLDS.get(grupo, 0.70)
-
-            # Bonus por ser el grupo más probable
-            if grupo == top_groups[0][0]:
-                max_similarity += 0.05  # Boost al grupo más probable
-
-            if max_similarity > best_similarity and max_similarity >= threshold:
-                best_similarity = max_similarity
-                best_group = grupo
-                best_phrase = frases[max_idx]
-
-        # Si no se encontró nada por threshold, retornar el mejor absoluto
-        if best_group is None:
-            grupo = top_groups[0][0]
-            embeddings = self.grupos_embeddings[grupo]
-            frases = self.grupos_frases[grupo]
-            similarities = cosine_similarity([query_embedding], embeddings)[0]
-            max_idx = np.argmax(similarities)
-            best_similarity = similarities[max_idx]
-            best_group = grupo
-            best_phrase = frases[max_idx]
-
-        return best_group, best_phrase, best_similarity
-
-    def search_similar_phrase(self, query: str) -> Dict:
-        """
-        Busca la frase más similar usando estrategia mejorada.
-        Si la similitud está por debajo del umbral de deletreo, activa el modo deletreo.
-
-        Args:
-            query: Consulta de entrada
-
-        Returns:
-            Diccionario con resultado de la búsqueda y deletreo si aplica
-        """
-        if self.use_reranking:
-            grupo, frase, similarity = self.find_most_similar_phrase_reranked(query)
-        else:
-            # Fallback a método básico
-            best_group = self.find_best_groups(query, top_k=1)[0][0]
-            grupo, frase, similarity = self.find_most_similar_phrase(query, best_group)
-
-        # Verificar si se debe activar el modo deletreo
-        spell_out_threshold = self.SPELL_OUT_THRESHOLDS.get(grupo, 0.60)
-        should_spell_out = similarity < spell_out_threshold
-
-<<<<<<< HEAD
-        # VALIDACIÓN ADICIONAL: Penalizar matches con gran diferencia de longitud
-        # Esto previene que palabras como "Ivan" hagan match con "Sí"
-        query_words = query.strip().split()
-        frase_words = frase.strip().split()
-
-        # Si la query es de una sola palabra y la frase también
-        if len(query_words) == 1 and len(frase_words) == 1:
-            query_len = len(query_words[0])
-            frase_len = len(frase_words[0])
-
-            # Si la diferencia de longitud es > 1 carácter, penalizar
-            length_diff = abs(query_len - frase_len)
-            if length_diff > 1:
-                # Reducir similitud significativamente
-                # Penalización más agresiva: 25% por cada carácter de diferencia
-                similarity_penalty = 0.25 * length_diff
-                similarity = max(0.0, similarity - similarity_penalty)
-                self.logger.info(f"Penalización por longitud aplicada: query='{query}' ({query_len}) vs frase='{frase}' ({frase_len}), diff={length_diff}, penalty={similarity_penalty:.2f}, nueva_similitud={similarity:.2f}")
-
-                # Recalcular si se debe activar deletreo con la nueva similitud
-                should_spell_out = similarity < spell_out_threshold
-
-=======
->>>>>>> b0b6fe82
-        # Si se activa el deletreo, solo retornar el deletreo
-        if should_spell_out:
-            from .preprocess import spell_out_text
-            deletreo_list = spell_out_text(query, include_spaces=True)
-<<<<<<< HEAD
-            # Formatear deletreo como string para mostrar en frase_similar
-            deletreo_str = " ".join(deletreo_list)
-            return {
-                "query": query,
-                "grupo": None,
-                "frase_similar": deletreo_str,  # Ahora muestra el deletreo en lugar de "frase no reconocida"
-=======
-            return {
-                "query": query,
-                "grupo": None,
-                "frase_similar": "frase no reconocida",
->>>>>>> b0b6fe82
-                "similitud": round(similarity, 4),
-                "deletreo_activado": True,
-                "deletreo": deletreo_list,
-                "total_caracteres": len(deletreo_list)
-            }
-
-        # Si no se activa deletreo, retornar respuesta normal
-        return {
-            "query": query,
-            "grupo": grupo,
-            "frase_similar": frase,
-            "similitud": round(similarity, 4),
-            "deletreo_activado": False,
-            "deletreo": None,
-            "total_caracteres": None
-        }
-
-    def find_most_similar_phrase(self, query: str, group: Optional[str] = None) -> Tuple[str, str, float]:
-        """
-        Encuentra la frase más similar (método básico para compatibilidad).
-
-        Args:
-            query: Consulta de entrada
-            group: Grupo específico donde buscar (opcional)
-
-        Returns:
-            Tupla con (grupo, frase_más_similar, score_similitud)
-        """
-        if not self.grupos_embeddings:
-            raise ValueError("Matcher no inicializado. Llama a initialize() primero.")
-
-        self._load_model()
-
-        # Obtener todas las frases para corrección
-        all_phrases = []
-        for frases in self.grupos_frases.values():
-            all_phrases.extend(frases)
-
-        # Preprocesar query
-        query_processed = preprocess_query(query, all_phrases)
-
-        # Obtener embedding del query
-        query_embedding = self.model.encode(
-            [query_processed],
-            convert_to_numpy=True,
-            normalize_embeddings=True
-        )[0]
-
-        best_group = None
-        best_phrase = None
-        best_similarity = -1.0
-
-        # Determinar grupos donde buscar
-        groups_to_search = [group] if group else list(self.grupos_frases.keys())
-
-        for grupo in groups_to_search:
-            if grupo not in self.grupos_embeddings:
-                continue
-
-            embeddings = self.grupos_embeddings[grupo]
-            frases = self.grupos_frases[grupo]
-
-            # Calcular similitud con todas las frases del grupo
-            similarities = cosine_similarity([query_embedding], embeddings)[0]
-
-            # Encontrar la mejor similitud en este grupo
-            max_idx = np.argmax(similarities)
-            max_similarity = similarities[max_idx]
-
-            if max_similarity > best_similarity:
-                best_similarity = max_similarity
-                best_group = grupo
-                best_phrase = frases[max_idx]
-
-        return best_group, best_phrase, best_similarity
+import numpy as np
+from typing import Dict, List, Tuple, Optional
+from sentence_transformers import SentenceTransformer
+from sklearn.metrics.pairwise import cosine_similarity
+from pathlib import Path
+import logging
+
+from .groups import get_all_phrases
+from .preprocess import preprocess_query, preprocess_phrases
+
+
+class ImprovedPhraseMatcher:
+    """
+    Versión mejorada del matcher con:
+    1. Modelo optimizado para español
+    2. Re-ranking en dos fases
+    3. Expansión de sinónimos
+    4. Ajuste de threshold por grupo
+    """
+
+    # Modelos disponibles ordenados por calidad para español
+    MODELS = {
+        "spanish_optimized": "hiiamsid/sentence_similarity_spanish_es",  # Mejor para español
+        "multilingual_advanced": "paraphrase-multilingual-mpnet-base-v2",  # Más potente
+        "multilingual_balanced": "paraphrase-multilingual-MiniLM-L12-v2",  # Balanceado
+        "current": "all-MiniLM-L6-v2"  # Actual
+    }
+
+    # Threshold adaptativo por grupo
+    GROUP_THRESHOLDS = {
+        "A": 0.70,  # Saludos: más flexible
+        "B": 0.65,  # Solicitudes: muy flexible
+        "C": 0.75   # Problemas: más estricto
+    }
+
+    # Threshold para activar deletreo automático (muy cerca de GROUP_THRESHOLDS)
+    # Solo acepta coincidencias muy claras, cualquier cosa dudosa va a deletreo
+    SPELL_OUT_THRESHOLDS = {
+        "A": 0.68,  # Muy cerca de 0.70 - solo 2% margen
+        "B": 0.62,  # Muy cerca de 0.65 - solo 3% margen
+        "C": 0.72   # Muy cerca de 0.75 - solo 3% margen
+    }
+
+    # Sinónimos para expansión de query
+    SYNONYMS = {
+        "ayuda": ["asistencia", "soporte", "apoyo"],
+        "problema": ["error", "fallo", "inconveniente", "issue"],
+        "quiero": ["deseo", "necesito", "requiero"],
+        "cambiar": ["modificar", "actualizar", "editar"],
+        "cancelar": ["eliminar", "borrar", "anular"],
+        "hola": ["saludos", "buenos días", "buenas"],
+        "gracias": ["agradecimiento", "muchas gracias", "te agradezco"],
+    }
+
+    def __init__(
+        self,
+        model_type: str = "multilingual_balanced",  # Mejor que el actual
+        cache_path: str = "data/embeddings_improved.npz",
+        use_reranking: bool = True,
+        use_synonym_expansion: bool = True
+    ):
+        """
+        Inicializa el matcher mejorado.
+
+        Args:
+            model_type: Tipo de modelo a usar (ver MODELS)
+            cache_path: Ruta para cachear los embeddings
+            use_reranking: Activar re-ranking en dos fases
+            use_synonym_expansion: Expandir query con sinónimos
+        """
+        self.model_name = self.MODELS.get(model_type, self.MODELS["current"])
+        self.cache_path = cache_path
+        self.use_reranking = use_reranking
+        self.use_synonym_expansion = use_synonym_expansion
+        self.model = None
+        self.grupos_embeddings = {}
+        self.grupos_frases = {}
+        self.grupos_centroids = {}
+        self.logger = logging.getLogger(__name__)
+
+        self.logger.info(f"Matcher mejorado usando modelo: {self.model_name}")
+
+    def _load_model(self):
+        """Carga el modelo de embeddings si no está cargado."""
+        if self.model is None:
+            self.logger.info(f"Cargando modelo mejorado: {self.model_name}")
+            self.model = SentenceTransformer(self.model_name)
+
+    def _expand_with_synonyms(self, query: str) -> List[str]:
+        """
+        Expande la query con sinónimos relevantes.
+
+        Args:
+            query: Query original
+
+        Returns:
+            Lista de queries expandidas
+        """
+        if not self.use_synonym_expansion:
+            return [query]
+
+        queries = [query]
+        words = query.lower().split()
+
+        for word in words:
+            if word in self.SYNONYMS:
+                for synonym in self.SYNONYMS[word]:
+                    expanded = query.lower().replace(word, synonym)
+                    queries.append(expanded)
+
+        return queries[:5]  # Limitar a 5 variaciones
+
+    def _load_or_compute_embeddings(self) -> Dict[str, np.ndarray]:
+        """
+        Carga embeddings desde cache o los computa si no existen.
+
+        Returns:
+            Diccionario con embeddings por grupo
+        """
+        cache_file = Path(self.cache_path)
+
+        # Intentar cargar desde cache
+        if cache_file.exists():
+            try:
+                self.logger.info("Cargando embeddings mejorados desde cache")
+                data = np.load(cache_file, allow_pickle=True)
+                embeddings_dict = {}
+                for key in data.files:
+                    embeddings_dict[key] = data[key]
+                return embeddings_dict
+            except Exception as e:
+                self.logger.warning(f"Error al cargar cache: {e}. Recomputando embeddings.")
+
+        # Computar embeddings
+        return self._compute_embeddings()
+
+    def _compute_embeddings(self) -> Dict[str, np.ndarray]:
+        """
+        Computa los embeddings para todas las frases.
+
+        Returns:
+            Diccionario con embeddings por grupo
+        """
+        self.logger.info("Computando embeddings mejorados para todas las frases")
+        self._load_model()
+
+        grupos = get_all_phrases()
+        embeddings_dict = {}
+
+        for grupo, frases in grupos.items():
+            frases_procesadas = preprocess_phrases(frases)
+            embeddings = self.model.encode(
+                frases_procesadas,
+                convert_to_numpy=True,
+                normalize_embeddings=True  # Normalizar para mejor similitud
+            )
+            embeddings_dict[grupo] = embeddings
+
+        # Guardar en cache
+        self._save_embeddings_cache(embeddings_dict)
+
+        return embeddings_dict
+
+    def _save_embeddings_cache(self, embeddings_dict: Dict[str, np.ndarray]):
+        """
+        Guarda los embeddings en cache.
+
+        Args:
+            embeddings_dict: Diccionario con embeddings por grupo
+        """
+        try:
+            cache_file = Path(self.cache_path)
+            cache_file.parent.mkdir(parents=True, exist_ok=True)
+            np.savez_compressed(cache_file, **embeddings_dict)
+            self.logger.info(f"Embeddings mejorados guardados en cache: {cache_file}")
+        except Exception as e:
+            self.logger.error(f"Error al guardar cache: {e}")
+
+    def _compute_centroids(self):
+        """Computa los centroides para cada grupo."""
+        self.grupos_centroids = {}
+        for grupo, embeddings in self.grupos_embeddings.items():
+            centroid = np.mean(embeddings, axis=0)
+            # Normalizar centroide
+            centroid = centroid / np.linalg.norm(centroid)
+            self.grupos_centroids[grupo] = centroid
+
+    def initialize(self):
+        """Inicializa el matcher cargando embeddings y computando centroides."""
+        self.logger.info("Inicializando PhraseMatcher mejorado")
+
+        # Cargar frases
+        self.grupos_frases = get_all_phrases()
+
+        # Cargar o computar embeddings
+        self.grupos_embeddings = self._load_or_compute_embeddings()
+
+        # Computar centroides
+        self._compute_centroids()
+
+        self.logger.info("PhraseMatcher mejorado inicializado correctamente")
+
+    def find_best_groups(self, query: str, top_k: int = 2) -> List[Tuple[str, float]]:
+        """
+        Encuentra los top-k grupos más similares usando centroides.
+
+        Args:
+            query: Consulta de entrada
+            top_k: Número de grupos a retornar
+
+        Returns:
+            Lista de tuplas (grupo, similitud)
+        """
+        if not self.grupos_centroids:
+            raise ValueError("Matcher no inicializado. Llama a initialize() primero.")
+
+        self._load_model()
+
+        # Obtener todas las frases para corrección
+        all_phrases = []
+        for frases in self.grupos_frases.values():
+            all_phrases.extend(frases)
+
+        # Preprocesar query
+        query_processed = preprocess_query(query, all_phrases)
+
+        # Expandir con sinónimos
+        queries = self._expand_with_synonyms(query_processed)
+
+        # Obtener embeddings de todas las variaciones
+        query_embeddings = self.model.encode(
+            queries,
+            convert_to_numpy=True,
+            normalize_embeddings=True
+        )
+
+        # Promediar embeddings de variaciones
+        query_embedding = np.mean(query_embeddings, axis=0)
+        query_embedding = query_embedding / np.linalg.norm(query_embedding)
+
+        # Calcular similitud con cada centroide
+        group_scores = []
+        for grupo, centroid in self.grupos_centroids.items():
+            similarity = cosine_similarity([query_embedding], [centroid])[0][0]
+            group_scores.append((grupo, similarity))
+
+        # Ordenar por similitud descendente
+        group_scores.sort(key=lambda x: x[1], reverse=True)
+
+        return group_scores[:top_k]
+
+    def find_most_similar_phrase_reranked(self, query: str) -> Tuple[str, str, float]:
+        """
+        Encuentra la frase más similar usando re-ranking en dos fases.
+
+        Args:
+            query: Consulta de entrada
+
+        Returns:
+            Tupla con (grupo, frase_más_similar, score_similitud)
+        """
+        # Fase 1: Encontrar top-2 grupos candidatos
+        top_groups = self.find_best_groups(query, top_k=2)
+
+        self._load_model()
+
+        # Obtener todas las frases para corrección
+        all_phrases = []
+        for frases in self.grupos_frases.values():
+            all_phrases.extend(frases)
+
+        # Preprocesar query
+        query_processed = preprocess_query(query, all_phrases)
+
+        # Obtener embedding del query
+        query_embedding = self.model.encode(
+            [query_processed],
+            convert_to_numpy=True,
+            normalize_embeddings=True
+        )[0]
+
+        best_group = None
+        best_phrase = None
+        best_similarity = -1.0
+
+        # Fase 2: Búsqueda fina en grupos candidatos
+        for grupo, group_score in top_groups:
+            embeddings = self.grupos_embeddings[grupo]
+            frases = self.grupos_frases[grupo]
+
+            # Calcular similitud con todas las frases del grupo
+            similarities = cosine_similarity([query_embedding], embeddings)[0]
+
+            # Encontrar la mejor similitud en este grupo
+            max_idx = np.argmax(similarities)
+            max_similarity = similarities[max_idx]
+
+            # Aplicar threshold adaptativo
+            threshold = self.GROUP_THRESHOLDS.get(grupo, 0.70)
+
+            # Bonus por ser el grupo más probable
+            if grupo == top_groups[0][0]:
+                max_similarity += 0.05  # Boost al grupo más probable
+
+            if max_similarity > best_similarity and max_similarity >= threshold:
+                best_similarity = max_similarity
+                best_group = grupo
+                best_phrase = frases[max_idx]
+
+        # Si no se encontró nada por threshold, retornar el mejor absoluto
+        if best_group is None:
+            grupo = top_groups[0][0]
+            embeddings = self.grupos_embeddings[grupo]
+            frases = self.grupos_frases[grupo]
+            similarities = cosine_similarity([query_embedding], embeddings)[0]
+            max_idx = np.argmax(similarities)
+            best_similarity = similarities[max_idx]
+            best_group = grupo
+            best_phrase = frases[max_idx]
+
+        return best_group, best_phrase, best_similarity
+
+    def search_similar_phrase(self, query: str) -> Dict:
+        """
+        Busca la frase más similar usando estrategia mejorada.
+        Si la similitud está por debajo del umbral de deletreo, activa el modo deletreo.
+
+        Args:
+            query: Consulta de entrada
+
+        Returns:
+            Diccionario con resultado de la búsqueda y deletreo si aplica
+        """
+        if self.use_reranking:
+            grupo, frase, similarity = self.find_most_similar_phrase_reranked(query)
+        else:
+            # Fallback a método básico
+            best_group = self.find_best_groups(query, top_k=1)[0][0]
+            grupo, frase, similarity = self.find_most_similar_phrase(query, best_group)
+
+        # Verificar si se debe activar el modo deletreo
+        spell_out_threshold = self.SPELL_OUT_THRESHOLDS.get(grupo, 0.60)
+        should_spell_out = similarity < spell_out_threshold
+
+        # Si se activa el deletreo, solo retornar el deletreo
+        if should_spell_out:
+            from .preprocess import spell_out_text
+            deletreo_list = spell_out_text(query, include_spaces=True)
+            return {
+                "query": query,
+                "grupo": None,
+                "frase_similar": "frase no reconocida",
+                "similitud": round(similarity, 4),
+                "deletreo_activado": True,
+                "deletreo": deletreo_list,
+                "total_caracteres": len(deletreo_list)
+            }
+
+        # Si no se activa deletreo, retornar respuesta normal
+        return {
+            "query": query,
+            "grupo": grupo,
+            "frase_similar": frase,
+            "similitud": round(similarity, 4),
+            "deletreo_activado": False,
+            "deletreo": None,
+            "total_caracteres": None
+        }
+
+    def find_most_similar_phrase(self, query: str, group: Optional[str] = None) -> Tuple[str, str, float]:
+        """
+        Encuentra la frase más similar (método básico para compatibilidad).
+
+        Args:
+            query: Consulta de entrada
+            group: Grupo específico donde buscar (opcional)
+
+        Returns:
+            Tupla con (grupo, frase_más_similar, score_similitud)
+        """
+        if not self.grupos_embeddings:
+            raise ValueError("Matcher no inicializado. Llama a initialize() primero.")
+
+        self._load_model()
+
+        # Obtener todas las frases para corrección
+        all_phrases = []
+        for frases in self.grupos_frases.values():
+            all_phrases.extend(frases)
+
+        # Preprocesar query
+        query_processed = preprocess_query(query, all_phrases)
+
+        # Obtener embedding del query
+        query_embedding = self.model.encode(
+            [query_processed],
+            convert_to_numpy=True,
+            normalize_embeddings=True
+        )[0]
+
+        best_group = None
+        best_phrase = None
+        best_similarity = -1.0
+
+        # Determinar grupos donde buscar
+        groups_to_search = [group] if group else list(self.grupos_frases.keys())
+
+        for grupo in groups_to_search:
+            if grupo not in self.grupos_embeddings:
+                continue
+
+            embeddings = self.grupos_embeddings[grupo]
+            frases = self.grupos_frases[grupo]
+
+            # Calcular similitud con todas las frases del grupo
+            similarities = cosine_similarity([query_embedding], embeddings)[0]
+
+            # Encontrar la mejor similitud en este grupo
+            max_idx = np.argmax(similarities)
+            max_similarity = similarities[max_idx]
+
+            if max_similarity > best_similarity:
+                best_similarity = max_similarity
+                best_group = grupo
+                best_phrase = frases[max_idx]
+
+        return best_group, best_phrase, best_similarity